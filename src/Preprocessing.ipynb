{
 "cells": [
  {
   "cell_type": "markdown",
   "metadata": {},
   "source": [
    "## Preprocessing\n",
    "\n",
    "### Import"
   ]
  },
  {
   "cell_type": "code",
   "execution_count": null,
   "metadata": {},
   "outputs": [],
   "source": [
    "# Import \n",
    "import pandas as pd\n",
    "\n",
    "# Import custom libraries\n",
    "import util\n",
    "from util import UtilityFunctions as uf\n",
    "from analysis import Analysis as an\n",
    "\n",
    "# reload the custom library, \n",
    "# Need to be executed every time new functions are added to util.py \n",
    "from importlib import reload\n",
    "reload(util)   \n",
    "\n",
    "# Monkey patch the method from the utility class to the pandas DataFrame\n",
    "pd.DataFrame.filter_features = uf.filter_features\n",
    "pd.DataFrame.filter_numerical_values = uf.filter_numerical_values\n",
    "pd.DataFrame.filter_negative_values = uf.filter_negative_values\n",
    "pd.DataFrame.filter_columns_with_less_unique_values_than_threshold = uf.filter_columns_with_less_unique_values_than_threshold\n",
    "pd.DataFrame.drop_columns = uf.drop_columns"
   ]
  },
  {
   "cell_type": "markdown",
   "metadata": {},
   "source": [
    "### Select country codes to process"
   ]
  },
  {
   "cell_type": "code",
   "execution_count": null,
   "metadata": {},
   "outputs": [],
   "source": [
    "# select the country codes\n",
    "countries = [(208, 'Denmark'), (578, 'Norway'), (276, 'Germany'), (840, 'USA')]"
   ]
  },
  {
   "cell_type": "markdown",
   "metadata": {},
   "source": [
    "### Select raw data files"
   ]
  },
  {
   "cell_type": "code",
   "execution_count": null,
   "metadata": {},
   "outputs": [],
   "source": [
    "raw_files =  uf.get_csv_files_from_folder()\n",
    "print(raw_files)"
   ]
  },
  {
   "cell_type": "markdown",
   "metadata": {},
   "source": [
    "### Define features to remove based on handbook"
   ]
  },
  {
   "cell_type": "code",
   "execution_count": null,
   "metadata": {},
   "outputs": [],
   "source": [
    "\n",
    "columns_to_drop = [\n",
<<<<<<< HEAD
    "    'uniqid', 'ivlength', 'ivstart', 'ivstend', 'ivdate', 'reg_iso', \n",
    "    'size_5c', 'gwght', 'respint','X002_02A', 'doi_gesis','doi_wvsa', \n",
    "    'cntry_AN', 'lnge_iso', 'version', 'reg_nuts1', 'reg_nuts2',\n",
    "    'X002_02B','V002A', 'V002A_01','V001A', 'V001A_01', 'X003R',  \n",
    "    'X003R2', 'mode', 'intrvwr_id', \n",
    "]"
=======
    "    'study', 'wave', 'version', 'versn_s', 'doi_gesis', 'doi_wvsa', 'studytit', 'uniqid', 'intrvwr_id', \n",
    "    'cntry', 'cntry_AN', 'cntrycow', 'year', 'fw_start', 'fw_end', 'cntry_y', 'mode', \n",
    "    'mm_mixed_mode_EVS5', 'mm_mode_fu_EVS5', 'mm_matrix_group_EVS5', 'mm_fw_start_fu_EVS5', \n",
    "    'mm_fw_end_fu_EVS5', 'mm_year_fu_EVS5', 'ivlength', 'ivstart', 'ivstend', 'ivdate', \n",
    "    'mm_v277_fu_EVS5', 'mm_v278a_fu_r_EVS5', 'mm_v279a_fu_r_EVS5', 'lnge_num', 'lnge_iso', \n",
    "    'gwght', 'pwght', 'wght_eq1000', 'reg_nuts1', 'reg_nuts2', 'reg_iso', 'size_5c', 'respint'\n",
    "]\n"
>>>>>>> e3ef4c87
   ]
  },
  {
   "cell_type": "markdown",
   "metadata": {},
   "source": [
    "### Process and save files\n",
    "\n",
    "Process the raw files reducing size and initial cleaning removing data not to be used\n",
    "such as missing values, negative values, columns with less unique values than a threshold\n",
    "and columns with only one value\n",
    "none numerical values are also removed"
   ]
  },
  {
   "cell_type": "code",
   "execution_count": null,
   "metadata": {},
   "outputs": [],
   "source": [
<<<<<<< HEAD
    "delimiters = [';', ',', '\\t']\n",
    "country_features = ['cntry', 'V2']\n",
    "year_variables = ['year', 'V237', 'V262','V238', 'V246','V260']\n",
    "\n",
    "def read_data(csv_file, delimiters = delimiters):\n",
    "    for sep in delimiters:\n",
    "        try:\n",
    "            dataframe = pd.read_csv(csv_file, sep=sep, on_bad_lines='skip', low_memory=False)\n",
    "            print(f\"Data read successfully with delimiter '{sep}'.\")\n",
    "            return dataframe\n",
    "        except pd.errors.ParserError as e:\n",
    "            print(f\"Parser error with delimiter '{sep}': {e}\")\n",
    "    return None\n",
    "\n",
    "def find_country_feature_name(dataframe, countries = countries):\n",
    "    feature_name = None\n",
    "    for country_code_feature_name in country_features:  \n",
    "        for country_code in countries:\n",
    "            try:\n",
    "                country_dataframe = dataframe[dataframe[country_code_feature_name] == country_code[0]]  \n",
    "                feature_name = country_code_feature_name\n",
    "                break\n",
    "            \n",
    "            except KeyError as e:\n",
    "                print(f\"Key error: {e}\")\n",
    "                continue\n",
    "    print(\"Country code feature name not found.\")\n",
    "    return feature_name"
   ]
  },
  {
   "cell_type": "markdown",
   "metadata": {},
   "source": [
    "#### Helper methods to extract meta variables"
   ]
  },
  {
   "cell_type": "code",
   "execution_count": null,
   "metadata": {},
   "outputs": [],
   "source": [
    "# process the raw files reducing size and initial cleaning removing data not to be used\n",
    "# such as missing values, negative values, columns with less unique values than a threshold\n",
    "# and columns with only one value\n",
    "# none numerical values are also removed\n",
    "   \n",
    "for csv_file in raw_files: # List of delimiters to try\n",
    "    dataframe = read_data(csv_file)\n",
    "    year = csv_file.split(' ')[1].strip(\".csv\")\n",
    "    country_code_feature_name = find_country_feature_name(dataframe)\n",
    "\n",
=======
    "\n",
    "for csv_file in raw_files:\n",
    "    dataframe = pd.read_csv(csv_file)\n",
    "    year = str(dataframe['year'].head(1).iloc[0])\n",
    "    version = str(dataframe['versn_s'].head(1)).split('(')[1].split(')')[0]\n",
    "    print(year + \" \" + version)\n",
>>>>>>> e3ef4c87
    "    for country_code, name in countries:\n",
    "        print(csv_file)\n",
    "        country_dataframe = dataframe[dataframe[country_code_feature_name] == country_code]   \n",
    "        if country_dataframe.empty:\n",
    "            continue \n",
    "        country_dataframe = country_dataframe.filter_numerical_values()\n",
    "        country_dataframe = country_dataframe.filter_negative_values()\n",
    "        country_dataframe = country_dataframe.filter_columns_with_less_unique_values_than_threshold(2)\n",
    "        country_dataframe = uf.drop_columns(country_dataframe, columns_to_drop)\n",
    "        file_name = str(year) + \"_\" + name # + \"_\" + str(version)\n",
    "        uf.save_dataframe(country_dataframe, file_name)        "
   ]
  },
  {
   "cell_type": "markdown",
   "metadata": {},
   "source": [
    "### Filter out features"
   ]
  },
  {
   "cell_type": "code",
   "execution_count": null,
   "metadata": {},
   "outputs": [],
   "source": [
    "# Remove or only select features that are relevant for the analysis\n"
   ]
  }
 ],
 "metadata": {
  "kernelspec": {
   "display_name": ".venv",
   "language": "python",
   "name": "python3"
  },
  "language_info": {
   "codemirror_mode": {
    "name": "ipython",
    "version": 3
   },
   "file_extension": ".py",
   "mimetype": "text/x-python",
   "name": "python",
   "nbconvert_exporter": "python",
   "pygments_lexer": "ipython3",
   "version": "3.13.0"
  }
 },
 "nbformat": 4,
 "nbformat_minor": 2
}<|MERGE_RESOLUTION|>--- conflicted
+++ resolved
@@ -83,45 +83,28 @@
    "metadata": {},
    "outputs": [],
    "source": [
-    "\n",
     "columns_to_drop = [\n",
-<<<<<<< HEAD
     "    'uniqid', 'ivlength', 'ivstart', 'ivstend', 'ivdate', 'reg_iso', \n",
     "    'size_5c', 'gwght', 'respint','X002_02A', 'doi_gesis','doi_wvsa', \n",
     "    'cntry_AN', 'lnge_iso', 'version', 'reg_nuts1', 'reg_nuts2',\n",
     "    'X002_02B','V002A', 'V002A_01','V001A', 'V001A_01', 'X003R',  \n",
     "    'X003R2', 'mode', 'intrvwr_id', \n",
     "]"
-=======
-    "    'study', 'wave', 'version', 'versn_s', 'doi_gesis', 'doi_wvsa', 'studytit', 'uniqid', 'intrvwr_id', \n",
-    "    'cntry', 'cntry_AN', 'cntrycow', 'year', 'fw_start', 'fw_end', 'cntry_y', 'mode', \n",
-    "    'mm_mixed_mode_EVS5', 'mm_mode_fu_EVS5', 'mm_matrix_group_EVS5', 'mm_fw_start_fu_EVS5', \n",
-    "    'mm_fw_end_fu_EVS5', 'mm_year_fu_EVS5', 'ivlength', 'ivstart', 'ivstend', 'ivdate', \n",
-    "    'mm_v277_fu_EVS5', 'mm_v278a_fu_r_EVS5', 'mm_v279a_fu_r_EVS5', 'lnge_num', 'lnge_iso', \n",
-    "    'gwght', 'pwght', 'wght_eq1000', 'reg_nuts1', 'reg_nuts2', 'reg_iso', 'size_5c', 'respint'\n",
-    "]\n"
->>>>>>> e3ef4c87
-   ]
-  },
-  {
-   "cell_type": "markdown",
-   "metadata": {},
-   "source": [
-    "### Process and save files\n",
-    "\n",
-    "Process the raw files reducing size and initial cleaning removing data not to be used\n",
-    "such as missing values, negative values, columns with less unique values than a threshold\n",
-    "and columns with only one value\n",
-    "none numerical values are also removed"
-   ]
-  },
-  {
-   "cell_type": "code",
-   "execution_count": null,
-   "metadata": {},
-   "outputs": [],
-   "source": [
-<<<<<<< HEAD
+   ]
+  },
+  {
+   "cell_type": "markdown",
+   "metadata": {},
+   "source": [
+    "### Process and save files"
+   ]
+  },
+  {
+   "cell_type": "code",
+   "execution_count": null,
+   "metadata": {},
+   "outputs": [],
+   "source": [
     "delimiters = [';', ',', '\\t']\n",
     "country_features = ['cntry', 'V2']\n",
     "year_variables = ['year', 'V237', 'V262','V238', 'V246','V260']\n",
@@ -175,14 +158,6 @@
     "    year = csv_file.split(' ')[1].strip(\".csv\")\n",
     "    country_code_feature_name = find_country_feature_name(dataframe)\n",
     "\n",
-=======
-    "\n",
-    "for csv_file in raw_files:\n",
-    "    dataframe = pd.read_csv(csv_file)\n",
-    "    year = str(dataframe['year'].head(1).iloc[0])\n",
-    "    version = str(dataframe['versn_s'].head(1)).split('(')[1].split(')')[0]\n",
-    "    print(year + \" \" + version)\n",
->>>>>>> e3ef4c87
     "    for country_code, name in countries:\n",
     "        print(csv_file)\n",
     "        country_dataframe = dataframe[dataframe[country_code_feature_name] == country_code]   \n",
@@ -193,6 +168,176 @@
     "        country_dataframe = country_dataframe.filter_columns_with_less_unique_values_than_threshold(2)\n",
     "        country_dataframe = uf.drop_columns(country_dataframe, columns_to_drop)\n",
     "        file_name = str(year) + \"_\" + name # + \"_\" + str(version)\n",
+    "        uf.save_dataframe(country_dataframe, file_name)        "
+   ]
+  },
+  {
+   "cell_type": "markdown",
+   "metadata": {},
+   "source": [
+    "### Filter out features"
+   ]
+  },
+  {
+   "cell_type": "code",
+   "execution_count": null,
+   "metadata": {},
+   "outputs": [],
+   "source": [
+    "# Remove or only select features that are relevant for the analysis\n"
+   ]
+  }
+ ],
+ "metadata": {
+  "kernelspec": {
+   "display_name": ".venv",
+   "language": "python",
+   "name": "python3"
+  },
+  "language_info": {
+   "codemirror_mode": {
+    "name": "ipython",
+    "version": 3
+   },
+   "file_extension": ".py",
+   "mimetype": "text/x-python",
+   "name": "python",
+   "nbconvert_exporter": "python",
+   "pygments_lexer": "ipython3",
+   "version": "3.13.0"
+  }
+ },
+ "nbformat": 4,
+ "nbformat_minor": 2
+}
+
+{
+ "cells": [
+  {
+   "cell_type": "markdown",
+   "metadata": {},
+   "source": [
+    "## Preprocessing\n",
+    "\n",
+    "### Import"
+   ]
+  },
+  {
+   "cell_type": "code",
+   "execution_count": null,
+   "metadata": {},
+   "outputs": [],
+   "source": [
+    "# Import \n",
+    "import pandas as pd\n",
+    "\n",
+    "# Import custom libraries\n",
+    "import util\n",
+    "from util import UtilityFunctions as uf\n",
+    "from analysis import Analysis as an\n",
+    "\n",
+    "# reload the custom library, \n",
+    "# Need to be executed every time new functions are added to util.py \n",
+    "from importlib import reload\n",
+    "reload(util)   \n",
+    "\n",
+    "# Monkey patch the method from the utility class to the pandas DataFrame\n",
+    "pd.DataFrame.filter_features = uf.filter_features\n",
+    "pd.DataFrame.filter_numerical_values = uf.filter_numerical_values\n",
+    "pd.DataFrame.filter_negative_values = uf.filter_negative_values\n",
+    "pd.DataFrame.filter_columns_with_less_unique_values_than_threshold = uf.filter_columns_with_less_unique_values_than_threshold\n",
+    "pd.DataFrame.drop_columns = uf.drop_columns"
+   ]
+  },
+  {
+   "cell_type": "markdown",
+   "metadata": {},
+   "source": [
+    "### Select country codes to process"
+   ]
+  },
+  {
+   "cell_type": "code",
+   "execution_count": null,
+   "metadata": {},
+   "outputs": [],
+   "source": [
+    "# select the country codes\n",
+    "countries = [(208, 'Denmark'), (578, 'Norway'), (276, 'Germany'), (840, 'USA')]"
+   ]
+  },
+  {
+   "cell_type": "markdown",
+   "metadata": {},
+   "source": [
+    "### Select raw data files"
+   ]
+  },
+  {
+   "cell_type": "code",
+   "execution_count": null,
+   "metadata": {},
+   "outputs": [],
+   "source": [
+    "raw_files =  uf.get_csv_files_from_folder()\n",
+    "print(raw_files)"
+   ]
+  },
+  {
+   "cell_type": "markdown",
+   "metadata": {},
+   "source": [
+    "### Define features to remove based on handbook"
+   ]
+  },
+  {
+   "cell_type": "code",
+   "execution_count": null,
+   "metadata": {},
+   "outputs": [],
+   "source": [
+    "\n",
+    "columns_to_drop = [\n",
+    "    'study', 'wave', 'version', 'versn_s', 'doi_gesis', 'doi_wvsa', 'studytit', 'uniqid', 'intrvwr_id', \n",
+    "    'cntry', 'cntry_AN', 'cntrycow', 'year', 'fw_start', 'fw_end', 'cntry_y', 'mode', \n",
+    "    'mm_mixed_mode_EVS5', 'mm_mode_fu_EVS5', 'mm_matrix_group_EVS5', 'mm_fw_start_fu_EVS5', \n",
+    "    'mm_fw_end_fu_EVS5', 'mm_year_fu_EVS5', 'ivlength', 'ivstart', 'ivstend', 'ivdate', \n",
+    "    'mm_v277_fu_EVS5', 'mm_v278a_fu_r_EVS5', 'mm_v279a_fu_r_EVS5', 'lnge_num', 'lnge_iso', \n",
+    "    'gwght', 'pwght', 'wght_eq1000', 'reg_nuts1', 'reg_nuts2', 'reg_iso', 'size_5c', 'respint'\n",
+    "]\n"
+   ]
+  },
+  {
+   "cell_type": "markdown",
+   "metadata": {},
+   "source": [
+    "### Process and save files\n",
+    "\n",
+    "Process the raw files reducing size and initial cleaning removing data not to be used\n",
+    "such as missing values, negative values, columns with less unique values than a threshold\n",
+    "and columns with only one value\n",
+    "none numerical values are also removed"
+   ]
+  },
+  {
+   "cell_type": "code",
+   "execution_count": null,
+   "metadata": {},
+   "outputs": [],
+   "source": [
+    "\n",
+    "for csv_file in raw_files:\n",
+    "    dataframe = pd.read_csv(csv_file)\n",
+    "    year = str(dataframe['year'].head(1).iloc[0])\n",
+    "    version = str(dataframe['versn_s'].head(1)).split('(')[1].split(')')[0]\n",
+    "    print(year + \" \" + version)\n",
+    "    for country_code, name in countries:\n",
+    "        country_dataframe = dataframe[dataframe['cntry'] == country_code]    \n",
+    "        country_dataframe = country_dataframe.filter_numerical_values()\n",
+    "        country_dataframe = country_dataframe.filter_negative_values()\n",
+    "        country_dataframe = country_dataframe.filter_columns_with_less_unique_values_than_threshold(2)\n",
+    "        country_dataframe = uf.drop_columns(country_dataframe, columns_to_drop)\n",
+    "        file_name = str(year) + \"_\" + name + \"_\" + str(version)\n",
     "        uf.save_dataframe(country_dataframe, file_name)        "
    ]
   },
